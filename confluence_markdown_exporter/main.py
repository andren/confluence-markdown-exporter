import json
import os
import re
from pathlib import Path
from typing import Annotated

import typer

from confluence_markdown_exporter import __version__
from confluence_markdown_exporter.utils.app_data_store import get_settings
from confluence_markdown_exporter.utils.app_data_store import sanitize_config
from confluence_markdown_exporter.utils.app_data_store import set_setting
from confluence_markdown_exporter.utils.config_interactive import main_config_menu_loop
from confluence_markdown_exporter.utils.measure_time import measure
from confluence_markdown_exporter.utils.type_converter import str_to_bool

DEBUG: bool = str_to_bool(os.getenv("DEBUG", "False"))

app = typer.Typer()


def override_output_path_config(value: Path | None) -> None:
    """Override the default output path if provided."""
    if value is not None:
        set_setting("export.output_path", value)


@app.command(help="Export one or more Confluence pages by ID or URL to Markdown.")
def pages(
    pages: Annotated[list[str], typer.Argument(help="Page ID(s) or URL(s)")],
    output_path: Annotated[
        Path | None,
        typer.Option(
            help="Directory to write exported Markdown files to. Overrides config if set."
        ),
    ] = None,
) -> None:
    from confluence_markdown_exporter.confluence import Page  # noqa: PLC0415 lacy load

    with measure(f"Export pages {', '.join(pages)}"):
        override_output_path_config(output_path)
        for page in pages:
            _page = Page.from_id(int(page)) if page.isdigit() else Page.from_url(page)
            _page.export()


@app.command(help="Export Confluence pages and their descendant pages by ID or URL to Markdown.")
def pages_with_descendants(
    pages: Annotated[list[str], typer.Argument(help="Page ID(s) or URL(s)")],
    output_path: Annotated[
        Path | None,
        typer.Option(
            help="Directory to write exported Markdown files to. Overrides config if set."
        ),
    ] = None,
) -> None:
    from confluence_markdown_exporter.confluence import Page  # noqa: PLC0415 lacy load

    with measure(f"Export pages {', '.join(pages)} with descendants"):
        override_output_path_config(output_path)
        for page in pages:
            _page = Page.from_id(int(page)) if page.isdigit() else Page.from_url(page)
            _page.export_with_descendants()


@app.command(help="Export all Confluence pages of one or more spaces to Markdown.")
def spaces(
    space_keys: Annotated[list[str], typer.Argument()],
    output_path: Annotated[
        Path | None,
        typer.Option(
            help="Directory to write exported Markdown files to. Overrides config if set."
        ),
    ] = None,
) -> None:
    from confluence_markdown_exporter.confluence import Space  # noqa: PLC0415 lacy load

<<<<<<< HEAD
    with measure(f"Export spaces {', '.join(space_keys)}"):
        override_output_path_config(output_path)
        for space_key in space_keys:
=======
    normalized_space_keys = [_normalize_space_key(key) for key in space_keys]

    with measure(f"Export spaces {', '.join(normalized_space_keys)}"):
        for space_key in normalized_space_keys:
            override_output_path_config(output_path)
>>>>>>> d53ff691
            space = Space.from_key(space_key)
            space.export()

@app.command(help="Export all Confluence pages across all spaces to Markdown.")
def all_spaces(
    output_path: Annotated[
        Path | None,
        typer.Option(
            help="Directory to write exported Markdown files to. Overrides config if set."
        ),
    ] = None,
) -> None:
    from confluence_markdown_exporter.confluence import Organization  # noqa: PLC0415 lacy load

    with measure("Export all spaces"):
        override_output_path_config(output_path)
        org = Organization.from_api()
        org.export()


@app.command(help="Open the interactive configuration menu or display current configuration.")
def config(
    jump_to: Annotated[
        str | None,
        typer.Option(help="Jump directly to a config submenu, e.g. 'auth.confluence'"),
    ] = None,
    *,
    show: Annotated[
        bool,
        typer.Option(
            "--show",
            help="Display current configuration as YAML instead of opening the interactive menu",
        ),
    ] = False,
) -> None:
    """Interactive configuration menu or display current configuration."""
    if show:
        # Display current configuration as YAML
        current_settings = get_settings()
        config_dict = current_settings.model_dump()
        sanitized_config = sanitize_config(config_dict)

        # Output as JSON with clean formatting
        json_output = json.dumps(sanitized_config, indent=2)
        typer.echo(f"```json\n{json_output}\n```")
    else:
        main_config_menu_loop(jump_to)


@app.command(help="Show the current version of confluence-markdown-exporter.")
def version() -> None:
    """Display the current version."""
    typer.echo(f"confluence-markdown-exporter {__version__}")

def _normalize_space_key(space_key: str) -> str:
    # Personal Confluence spaces start with ~. Exporting them on Windows leads to
    # Powershell expanding tilde to the Users directory, which is handled here
    return re.sub(r"^[A-Z]:\\Users\\", "~", space_key, count=1, flags=re.IGNORECASE)

if __name__ == "__main__":
    app()<|MERGE_RESOLUTION|>--- conflicted
+++ resolved
@@ -75,17 +75,11 @@
 ) -> None:
     from confluence_markdown_exporter.confluence import Space  # noqa: PLC0415 lacy load
 
-<<<<<<< HEAD
-    with measure(f"Export spaces {', '.join(space_keys)}"):
-        override_output_path_config(output_path)
-        for space_key in space_keys:
-=======
     normalized_space_keys = [_normalize_space_key(key) for key in space_keys]
 
     with measure(f"Export spaces {', '.join(normalized_space_keys)}"):
+        override_output_path_config(output_path)
         for space_key in normalized_space_keys:
-            override_output_path_config(output_path)
->>>>>>> d53ff691
             space = Space.from_key(space_key)
             space.export()
 
