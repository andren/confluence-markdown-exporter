--- conflicted
+++ resolved
@@ -773,13 +773,7 @@
 
         def convert_jira_issue(self, el: BeautifulSoup, text: str, parent_tags: list[str]) -> str:
             issue_key = el.get("data-jira-key")
-<<<<<<< HEAD
-            link = cast(BeautifulSoup, el.find("a", {"class": "jira-issue-key"}))
-=======
             link = cast("BeautifulSoup", el.find("a", {"class": "jira-issue-key"}))
-            if not issue_key:
-                return self.process_tag(link, parent_tags)
->>>>>>> 56e8eed3
             if not link:
                 return text
             if not issue_key:
